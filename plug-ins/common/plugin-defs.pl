%plugins = (
    'align-layers' => { ui => 1 },
    'animation-optimize' => {},
    'animation-play' => { ui => 1, gegl => 1 },
    'attributes' => { ui => 1, gegl => 1 },
    'blinds' => { ui => 1 },
    'blur' => {},
    'blur-gauss-selective' => { ui => 1, cflags => 'MMX_EXTRA_CFLAGS' },
    'border-average' => { ui => 1, gegl => 1 },
    'bump-map' => { ui => 1 },
    'cartoon' => { ui => 1 },
    'checkerboard' => { ui => 1 },
    'cml-explorer' => { ui => 1 },
    'color-cube-analyze' => { ui => 1 },
    'color-enhance' => { ui => 1 },
    'colorify' => { ui => 1 },
    'colormap-remap' => { ui => 1, gegl => 1 },
    'compose' => { ui => 1, gegl => 1 },
    'contrast-normalize' => {},
    'contrast-retinex' => { ui => 1 },
    'crop-zealous' => {},
    'curve-bend' => { ui => 1 },
    'decompose' => { ui => 1, gegl => 1 },
    'depth-merge' => { ui => 1 },
    'despeckle' => { ui => 1 },
    'destripe' => { ui => 1 },
    'diffraction' => { ui => 1 },
    'displace' => { ui => 1 },
    'edge' => { ui => 1 },
    'edge-dog' => { ui => 1 },
    'edge-neon' => { ui => 1 },
    'emboss' => { ui => 1 },
    'engrave' => { ui => 1 },
    'file-aa' => { ui => 1, gegl => 1, optional => 1, libs => 'AA_LIBS' },
    'file-cel' => { ui => 1, gegl => 1 },
    'file-csource' => { ui => 1, gegl => 1 },
    'file-compressor' => { libdep => 'Z:BZIP2:LZMA', cflags => 'LZMA_CFLAGS' },
    'file-desktop-link' => {},
    'file-dicom' => { ui => 1, gegl => 1, cflags => '-fno-strict-aliasing' },
    'file-gbr' => { ui => 1, gegl => 1 },
    'file-gegl' => { ui => 1, gegl => 1 },
    'file-gif-load' => { gegl => 1 },
    'file-gif-save' => { ui => 1, gegl => 1 },
    'file-gih' => { ui => 1, gegl => 1 },
    'file-glob' => {},
    'file-header' => { ui => 1, gegl => 1 },
    'file-html-table' => { ui => 1, gegl => 1 },
    'file-jp2-load' => { ui => 1, optional => 1, gegl => 1, libs => 'JP2_LIBS' },
    'file-mng' => { ui => 1, gegl => 1, optional => 1, libs => 'MNG_LIBS', cflags => 'MNG_CFLAGS' },
    'file-pat' => { ui => 1, gegl => 1 },
    'file-pcx' => { ui => 1, gegl => 1 },
    'file-pix' => { ui => 1, gegl => 1 },
    'file-png' => { ui => 1, gegl => 1, libs => 'PNG_LIBS', cflags => 'PNG_CFLAGS' },
    'file-pnm' => { ui => 1, gegl => 1 },
    'file-pdf-load' => { ui => 1, optional => 1, libs => 'POPPLER_LIBS', cflags => 'POPPLER_CFLAGS' },
    'file-pdf-save' => { ui => 1, gegl => 1, optional => 1, libs => 'CAIRO_PDF_LIBS', cflags => 'CAIRO_PDF_CFLAGS' },
    'file-ps' => { ui => 1, gegl => 1, optional => 1, libs => 'GS_LIBS' },
    'file-psp' => { ui => 1, gegl => 1, libs => 'Z_LIBS' },
    'file-raw-data' => { ui => 1, gegl => 1 },
    'file-sunras' => { ui => 1, gegl => 1 },
    'file-svg' => { ui => 1, optional => 1, libs => 'SVG_LIBS', cflags => 'SVG_CFLAGS' },
    'file-tga' => { ui => 1, gegl => 1 },
    'file-tiff-load' => { ui => 1, gegl => 1, optional => 1, libs => 'TIFF_LIBS' },
    'file-tiff-save' => { ui => 1, gegl => 1, optional => 1, libs => 'TIFF_LIBS' },
    'file-wmf' => { ui => 1, gegl => 1, optional => 1, libs => 'WMF_LIBS', cflags => 'WMF_CFLAGS' },
    'file-xbm' => { ui => 1, gegl => 1 },
    'file-xmc' => { ui => 1, gegl => 1, optional => 1, libs => 'XMC_LIBS' },
    'file-xpm' => { ui => 1, gegl => 1, optional => 1, libs => 'XPM_LIBS' },
    'file-xwd' => {  ui => 1, gegl => 1 },
    'film' => { ui => 1 },
    'filter-pack' => { ui => 1 },
    'fractal-trace' => { ui => 1 },
    'goat-exercise' => { gegl => 1 },
    'gradient-map' => { gegl => 1 },
    'grid' => { ui => 1 },
    'guillotine' => {},
    'hot' => { ui => 1 },
<<<<<<< HEAD
    'illusion' => { ui => 1 },
    'iptc' => { ui => 1, libs => 'GEXIV2_LIBS', cflags => 'GEXIV2_CFLAGS' },
=======
>>>>>>> 7313cb55
    'jigsaw' => { ui => 1 },
    'lcms' => { ui => 1, gegl => 1, libs => 'LCMS_LIBS', cflags => 'LCMS_CFLAGS' },
    'lens-flare' => { ui => 1 },
    'mail' => { ui => 1, optional => 1 },
    'max-rgb' => { ui => 1 },
    'newsprint' => { ui => 1 },
    'nl-filter' => { ui => 1 },
    'oilify' => { ui => 1 },
    'photocopy' => { ui => 1 },
    'plugin-browser' => { ui => 1 },
    'procedure-browser' => { ui => 1 },
    'qbist' => { ui => 1 },
    'ripple' => { ui => 1 },
    'sample-colorize' => { ui => 1 },
    'screenshot' => { ui => 1, optional => 1, libs => 'SCREENSHOT_LIBS', cflags => 'XFIXES_CFLAGS', gegl => 1 },
    'sharpen' => { ui => 1 },
    'smooth-palette' => { ui => 1 },
    'softglow' => { ui => 1 },
    'sparkle' => { ui => 1 },
    'sphere-designer' => { ui => 1 },
    'tile' => { ui => 1 },
    'tile-paper' => { ui => 1 },
    'tile-small' => { ui => 1 },
    'unit-editor' => { ui => 1 },
    'unsharp-mask' => { ui => 1 },
    'value-propagate' => { ui => 1 },
    'van-gogh-lic' => { ui => 1 },
    'warp' => { ui => 1 },
    'web-browser' => { ui => 1 },
    'web-page' => { ui => 1, optional => 1, libs => 'WEBKIT_LIBS', cflags => 'WEBKIT_CFLAGS' },
    'wind' => { ui => 1 }
);<|MERGE_RESOLUTION|>--- conflicted
+++ resolved
@@ -75,11 +75,7 @@
     'grid' => { ui => 1 },
     'guillotine' => {},
     'hot' => { ui => 1 },
-<<<<<<< HEAD
-    'illusion' => { ui => 1 },
     'iptc' => { ui => 1, libs => 'GEXIV2_LIBS', cflags => 'GEXIV2_CFLAGS' },
-=======
->>>>>>> 7313cb55
     'jigsaw' => { ui => 1 },
     'lcms' => { ui => 1, gegl => 1, libs => 'LCMS_LIBS', cflags => 'LCMS_CFLAGS' },
     'lens-flare' => { ui => 1 },
